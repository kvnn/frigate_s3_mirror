--- conflicted
+++ resolved
@@ -194,9 +194,6 @@
         record_settings = self.config.cameras[camera_name].record
 
         if payload == "ON":
-<<<<<<< HEAD
-            if not self.record_metrics[camera_name]["record_enabled"].value:
-=======
             if not self.config.cameras[camera_name].record.enabled_in_config:
                 logger.error(
                     f"Recordings must be enabled in the config to be turned on via MQTT."
@@ -204,7 +201,6 @@
                 return
 
             if not record_settings.enabled:
->>>>>>> 76dbab6a
                 logger.info(f"Turning on recordings for {camera_name}")
                 record_settings.enabled = True
                 self.record_metrics[camera_name]["record_enabled"].value = True
